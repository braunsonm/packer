package dockertag

import (
	"context"
	"fmt"

	"github.com/hashicorp/packer/builder/docker"
	"github.com/hashicorp/packer/common"
	"github.com/hashicorp/packer/helper/config"
	"github.com/hashicorp/packer/packer"
	dockerimport "github.com/hashicorp/packer/post-processor/docker-import"
	"github.com/hashicorp/packer/template/interpolate"
)

const BuilderId = "packer.post-processor.docker-tag"

type Config struct {
	common.PackerConfig `mapstructure:",squash"`

	Repository string `mapstructure:"repository"`
	Tag        string `mapstructure:"tag"`
	Force      bool

	ctx interpolate.Context
}

type PostProcessor struct {
	Driver docker.Driver

	config Config
}

func (p *PostProcessor) Configure(raws ...interface{}) error {
	err := config.Decode(&p.config, &config.DecodeOpts{
		Interpolate:        true,
		InterpolateContext: &p.config.ctx,
		InterpolateFilter: &interpolate.RenderFilter{
			Exclude: []string{},
		},
	}, raws...)
	if err != nil {
		return err
	}

	return nil

}

<<<<<<< HEAD
func (p *PostProcessor) PostProcess(ctx context.Context, ui packer.Ui, artifact packer.Artifact) (packer.Artifact, bool, error) {
=======
func (p *PostProcessor) PostProcess(ui packer.Ui, artifact packer.Artifact) (packer.Artifact, bool, bool, error) {
>>>>>>> b7d62b2a
	if artifact.BuilderId() != BuilderId &&
		artifact.BuilderId() != dockerimport.BuilderId {
		err := fmt.Errorf(
			"Unknown artifact type: %s\nCan only tag from Docker builder artifacts.",
			artifact.BuilderId())
		return nil, false, true, err
	}

	driver := p.Driver
	if driver == nil {
		// If no driver is set, then we use the real driver
		driver = &docker.DockerDriver{Ctx: &p.config.ctx, Ui: ui}
	}

	importRepo := p.config.Repository
	if p.config.Tag != "" {
		importRepo += ":" + p.config.Tag
	}

	ui.Message("Tagging image: " + artifact.Id())
	ui.Message("Repository: " + importRepo)
	err := driver.TagImage(artifact.Id(), importRepo, p.config.Force)
	if err != nil {
		return nil, false, true, err
	}

	// Build the artifact
	artifact = &docker.ImportArtifact{
		BuilderIdValue: BuilderId,
		Driver:         driver,
		IdValue:        importRepo,
	}

	// If we tag an image and then delete it, there was no point in creating the
	// tag. Override users to force us to always keep the input artifact.
	return artifact, true, true, nil
}<|MERGE_RESOLUTION|>--- conflicted
+++ resolved
@@ -46,11 +46,7 @@
 
 }
 
-<<<<<<< HEAD
-func (p *PostProcessor) PostProcess(ctx context.Context, ui packer.Ui, artifact packer.Artifact) (packer.Artifact, bool, error) {
-=======
-func (p *PostProcessor) PostProcess(ui packer.Ui, artifact packer.Artifact) (packer.Artifact, bool, bool, error) {
->>>>>>> b7d62b2a
+func (p *PostProcessor) PostProcess(ctx context.Context, ui packer.Ui, artifact packer.Artifact) (packer.Artifact, bool, bool, error) {
 	if artifact.BuilderId() != BuilderId &&
 		artifact.BuilderId() != dockerimport.BuilderId {
 		err := fmt.Errorf(
