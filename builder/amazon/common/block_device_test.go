--- conflicted
+++ resolved
@@ -91,12 +91,8 @@
 				VolumeType:          "gp2",
 				VolumeSize:          8,
 				DeleteOnTermination: true,
-<<<<<<< HEAD
-				Encrypted:           aws.Bool(true),
-=======
 				Encrypted:           config.TriTrue,
 				KmsKeyId:            "2Fa48a521f-3aff-4b34-a159-376ac5d37812",
->>>>>>> 61b237b6
 			},
 
 			Result: &ec2.BlockDeviceMapping{
